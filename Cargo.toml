[package]
<<<<<<< HEAD
name = "deskviewer"
version = "1.1.6"
authors = ["Cosmospro <contato@cosmospro.com.br>"]
=======
name = "rustdesk"
version = "1.1.8"
authors = ["rustdesk <info@rustdesk.com>"]
>>>>>>> 1b8dbbea
edition = "2018"
build= "build.rs"
description = "Software de acesso remoto."

[features]
inline = []
cli = []
use_samplerate = ["samplerate"]
use_rubato = ["rubato"]
use_dasp = ["dasp"]
default = ["use_dasp"]

# See more keys and their definitions at https://doc.rust-lang.org/cargo/reference/manifest.html

[dependencies]
whoami = "1.1"
scrap = { path = "libs/scrap" }
hbb_common = { path = "libs/hbb_common" }
enigo = { path = "libs/enigo" }
serde_derive = "1.0"
serde = "1.0"
serde_json = "1.0"
cfg-if = "1.0"
lazy_static = "1.4"
sha2 = "0.9"
repng = "0.2"
libc = "0.2"
parity-tokio-ipc = { git = "https://github.com/open-trade/parity-tokio-ipc" }
flexi_logger = "0.17"
runas = "0.2"
magnum-opus = { git = "https://github.com/open-trade/magnum-opus" }
dasp = { version = "0.11", features = ["signal", "interpolate-linear", "interpolate"], optional = true }
rubato = { version = "0.8", optional = true }
samplerate = { version = "0.2", optional = true }
async-trait = "0.1"
crc32fast = "1.2"
uuid = { version = "0.8", features = ["v4"] }
clap = "2.33"
rpassword = "5.0"

[target.'cfg(not(any(target_os = "android")))'.dependencies]
cpal = { git = "https://github.com/open-trade/cpal" }

[target.'cfg(not(any(target_os = "android", target_os = "ios")))'.dependencies]
machine-uid = "0.2"
mac_address = "1.1"
sciter-rs = { path = "libs/sciterrs" }
ctrlc = "3.2"
arboard = "2.0"

[target.'cfg(target_os = "windows")'.dependencies]
#systray = { git = "https://github.com/open-trade/systray-rs" }
winapi = { version = "0.3", features = ["winuser"] }
winreg = "0.7"
windows-service = { git = 'https://github.com/mullvad/windows-service-rs.git' }

[target.'cfg(target_os = "macos")'.dependencies]
objc = "0.2"
cocoa = "0.24"
dispatch = "0.2"
core-foundation = "0.9"
core-graphics = "0.22"

[target.'cfg(target_os = "linux")'.dependencies]
libpulse-simple-binding = "2.16"
libpulse-binding = "2.16"
rust-pulsectl = { git = "https://github.com/open-trade/pulsectl" }

[target.'cfg(not(any(target_os = "windows", target_os = "android", target_os = "ios")))'.dependencies]
psutil = "3.2"

[target.'cfg(target_os = "android")'.dependencies]
android_logger = "0.9"

[workspace]
members = ["libs/scrap", "libs/hbb_common", "libs/enigo" ]

[package.metadata.winres]
LegalCopyright = "Copyright © 2021"
# this FileDescription overrides package.description
FileDescription = "DeskViewer"

[target.'cfg(target_os="windows")'.build-dependencies]
winres = "0.1"
winapi = { version = "0.3", features = [ "winnt" ] }

[build-dependencies]
cc = "1.0"
hbb_common = { path = "libs/hbb_common" }

[dev-dependencies]
hound = "3.4"

[package.metadata.bundle]
name = "DeskViewer"
identifier = "com.cosmos.DeskViewer"
icon = ["32x32.png", "128x128.png", "128x128@2x.png"]
deb_depends = ["libgtk-3-0", "libxcb-randr0", "libxdo3", "libxfixes3", "libxcb-shape0", "libxcb-xfixes0", "libasound2", "libsystemd0", "pulseaudio"]
osx_minimum_system_version = "10.14"

#https://github.com/johnthagen/min-sized-rust
#!!! rembember call "strip target/release/DeskViewer"
# which reduce binary size a lot
[profile.release]
#lto = true
#codegen-units = 1
#panic = 'abort'
#opt-level = 'z' # only have smaller size after strip<|MERGE_RESOLUTION|>--- conflicted
+++ resolved
@@ -1,13 +1,7 @@
 [package]
-<<<<<<< HEAD
 name = "deskviewer"
-version = "1.1.6"
+version = "1.1.8"
 authors = ["Cosmospro <contato@cosmospro.com.br>"]
-=======
-name = "rustdesk"
-version = "1.1.8"
-authors = ["rustdesk <info@rustdesk.com>"]
->>>>>>> 1b8dbbea
 edition = "2018"
 build= "build.rs"
 description = "Software de acesso remoto."
