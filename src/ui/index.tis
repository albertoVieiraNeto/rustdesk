if (is_osx) view.windowBlurbehind = #light;
stdout.println("current platform:", OS);

// html min-width, min-height not working on mac, below works for all
view.windowMinSize = (500, 300);

var app;
var tmp = handler.get_connect_status();
var connect_status = tmp[0];
var service_stopped = false;
var software_update_url = "";
var key_confirmed = tmp[1];
var system_error = "";

var svg_menu = <svg #menu viewBox="0 0 512 512">
	<circle cx="256" cy="256" r="64"/>
	<circle cx="256" cy="448" r="64"/>
	<circle cx="256" cy="64" r="64"/>
</svg>;

class ConnectStatus: Reactor.Component {
    function render() {
        return
            <div .connect-status>
                <span class={"connect-status-icon connect-status" + (service_stopped ? 0 : connect_status)} />
                {this.getConnectStatusStr()}
                {service_stopped ? <span class="link">Start Service</span> : ""}
            </div>;
    }

    function getConnectStatusStr() {
        if (service_stopped) {
            return "Serviço não esta rodando";
        } else if (connect_status == -1) {
            return "Erro, por favor verifique sua conexão";
        } else if (connect_status == 0) {
            return "Conectando...";
        }
        return "Pronto";
    }

    event click $(.connect-status .link) () {
        var options = handler.get_options();
        options["stop-service"] = "";
        handler.set_options(options);
    }
}

class RecentSessions: Reactor.Component {
    function render() {
        var sessions = handler.get_recent_sessions();
        if (sessions.length == 0) return <span />;
        sessions = sessions.map(this.getSession);
        return <div style="width: *">
            <div .recent-sessions-title>Conexões Recentes</div>
            <div .recent-sessions-content key={sessions.length}>
                {sessions}
            </div>
        </div>;
    }

    function getSession(s) {
        var id = s[0];
        var username = s[1];
        var hostname = s[2];
        var platform = s[3];
        var alias = s[4];
        return <div .remote-session id={id} platform={platform} style={"background:"+string2RGB(id+platform, 0.5)}>
            <div .platform>
                {platformSvg(platform, "white")}
                <div .username>{username}@{hostname}</div>
            </div>
            <div .text>
                <div #alias>{alias ? alias : formatId(id)}</div>
                {svg_menu}
            </div>
        </div>;
    }

    event dblclick $(div.remote-session) (evt, me) {
        createNewConnect(me.id, "connect");
    }
    
    event click $(#menu) (_, me) {
        var id = me.parent.parent.id;
        var platform = me.parent.parent.attributes["platform"];
        $(#rdp).style.set{
            display: (platform == "Windows" && is_win) ? "block" : "none",
        };
        // https://sciter.com/forums/topic/replacecustomize-context-menu/
        var menu = $(menu#remote-context);
        menu.attributes["remote-id"] = id;
        me.popup(menu);
    }
}

event click $(menu#remote-context li) (evt, me) {
    var action = me.id;
    var id = me.parent.attributes["remote-id"];
    if (action == "connect") {
        createNewConnect(id, "connect");
    } else if (action == "transfer") {
        createNewConnect(id, "file-transfer");
    } else if (action == "remove") {
        handler.remove_peer(id);
        app.recent_sessions.update();
    } else if (action == "shortcut") {
        handler.create_shortcut(id);
    } else if (action == "rdp") {
        createNewConnect(id, "rdp");
    } else if (action == "tunnel") {
        createNewConnect(id, "port-forward");
    } else if (action == "rename") {
        var old_name = handler.get_peer_option(id, "alias");
        handler.msgbox("custom-rename", "Renomear", "<div .form> \
            <div><input name='name' style='width: *; height: 23px', value='" + old_name + "' /></div> \
            </div> \
            ", function(res=null) {
                if (!res) return;
                var name = (res.name || "").trim();
                if (name != old_name) handler.set_peer_option(id, "alias", name);
                self.select('#' + id).select('#alias').text = name || id;
            });
    }
}

function createNewConnect(id, type) {
    id = id.replace(/\s/g, "");
    app.remote_id.value = formatId(id);
    if (!id) return;
    if (id == handler.get_id()) {
        handler.msgbox("custom-error", "Error", "Você não pode conectar no seu proprio computador.");
        return;
    }
    handler.set_remote_id(id);
    handler.new_remote(id, type);
}

var myIdMenu;
var audioInputMenu;
var configOptions = {};

class AudioInputs: Reactor.Component {
    function this() {
        audioInputMenu = this;
    }

    function render() {
        if (!this.show) return <li />;
        var inputs = handler.get_sound_inputs();
        if (is_win) inputs = ["Som do Sistema"].concat(inputs);
        if (!inputs.length) return <li style="display:hidden" />;
        inputs = ["Sem Som"].concat(inputs);
        var me = this;
        self.timer(1ms, function() { me.toggleMenuState() });
        return <li>Transferência de Áudio
            <menu #audio-input key={inputs.length}>
                {inputs.map(function(name) {
                return <li id={name}><span>{svg_checkmark}</span>{name}</li>;
                })}
            </menu>
        </li>;
    }

    function get_default() {
        if (is_win) return "Som do Sistema";
        return "";
    }

    function get_value() {
        return configOptions["audio-input"] || this.get_default();
    }

    function toggleMenuState() {
        var v = this.get_value();
        for (var el in $$(menu#audio-input>li)) {
            var selected = el.id == v;
            el.attributes.toggleClass("selected", selected);
        }
    }

    event click $(menu#audio-input>li) (_, me) {
        var v = me.id;
        if (v == this.get_value()) return;
        if (v == this.get_default()) v = "";
        configOptions["audio-input"] = v;
        handler.set_options(configOptions);
        this.toggleMenuState();
    }
}

class MyIdMenu: Reactor.Component {
    function this() {
        myIdMenu = this;
    }

    function render() {
        var me = this;
        return <div #myid>
            {this.renderPop()}
            ID{svg_menu}
        </div>;
    }

    function renderPop() {
        return <popup>
            <menu.context #config-options>
                <li #enable-keyboard><span>{svg_checkmark}</span>Habilitar Teclado/Mouse</li>
                <li #enable-clipboard><span>{svg_checkmark}</span>Habilitar Área de transferência</li>
                <li #enable-file-transfer><span>{svg_checkmark}</span>Habilitar Transferência de arquivo</li> 
                <li #enable-tunnel><span>{svg_checkmark}</span>Habilitar Tunel TCP</li>
                <AudioInputs />
                <div .separator />
                <li #whitelist title="Somente IPs na lista branca podem acessar">Lista branca de IPs</li>
                <div .separator />
                <li #stop-service class={service_stopped ? "line-through" : "selected"}><span>{svg_checkmark}</span>Habilitar Serviço</li>
                <div .separator />
                <li #about>Sobre {handler.get_app_name()}</li>
            </menu>
        </popup>;
    }

    event click $(svg#menu) (_, me) {
        audioInputMenu.update({ show: true });
        configOptions = handler.get_options();
        this.toggleMenuState();
        var menu = $(menu#config-options);
        me.popup(menu);
    }

    function toggleMenuState() {
        for (var el in $$(menu#config-options>li)) {
            if (el.id && el.id.indexOf("enable-") == 0) {
                var enabled = configOptions[el.id] != "N";
                el.attributes.toggleClass("selected", enabled);
                el.attributes.toggleClass("line-through", !enabled);
            }
        }
    }

    event click $(menu#config-options>li) (_, me) {
        if (me.id && me.id.indexOf("enable-") == 0) {
            configOptions[me.id] = configOptions[me.id] == "N" ? "" : "N";
            handler.set_options(configOptions);
        }
        if (me.id == "whitelist") {
            var old_value = (configOptions["whitelist"] || "").split(",").join("\n");
            handler.msgbox("custom-whitelist", "Lista branca de IPs", "<div .form> \
            <textarea spellcheck=\"false\" name=\"text\" novalue=\"0.0.0.0\" style=\"overflow: scroll-indicator; height: 160px; font-size: 1.2em; padding: 0.5em;\">" + old_value + "</textarea>\
            </div> \
            ", function(res=null) {
                if (!res) return;
                var value = (res.text || "").trim();
                if (value) {
                    var values = value.split(/[\s,;]+/g);
                    for (var ip in values) {
                        if (!ip.match(/^\d+\.\d+\.\d+\.\d+$/)) {
                            return "Invalid ip: " + ip;
                        }
                    }
                    value = values.join("\n");
                }
                if (value == old_value) return;
                configOptions["whitelist"] = value.replace("\n", ",");
                stdout.println("Lista Branca atualizada");
                handler.set_options(configOptions);
            }, 300);       
        } else if (me.id == "stop-service") {
            configOptions["stop-service"] = service_stopped ? "" : "Y";
            handler.set_options(configOptions);
        } else if (me.id == "about") {
            var name = handler.get_app_name();
            handler.msgbox("custom-nocancel-nook-hasclose", "Sobre " + name, "<div style='line-height: 2em'> \
                <div>Version: " + handler.get_version() + " \
                <div .link .custom-event url='https://cosmospro.com.br/cliente-remoto-privacidade'>Declaração de privacidade</div> \
                <div .link .custom-event url='https://cosmospro.com.br/downloads/DeskViewer.exe'>Download da última versão</div> \
                <div .link .custom-event url='https://cosmospro.com.br/deskviewer.html'>Manual</div> \
                <div style='background: #2c8cff; color: white; padding: 1em; margin-top: 1em;'>Copyright &copy; 2021 CosmosPro \
                <br /> Author: CosmosPro \
                <p style='font-weight: bold'>CosmosPro</p>\
                </div>\
            </div>", function(el) {
                if (el && el.attributes) {
                    handler.open_url(el.attributes['url']);
                };
            }, 400);
        }
    }
}

class App: Reactor.Component
{
    function this() {
        app = this;
    }

    function render() {
        var is_can_screen_recording = handler.is_can_screen_recording(false);
        return
            <div .app>
              <popup>
              <menu.context #remote-context>
                <li #connect>Connectar</li>
                <li #transfer>Transferir Arquivo</li>
                <li #tunnel>Tunel TCP</li>
                <li #rdp>RDP</li>
                <li #rename>Renomear</li>
                <li #remove>Mover</li>
                {is_win && <li #shortcut>Criar atalho no desktop</li>}
              </menu>
              </popup>
              <popup>
              <menu.context #edit-password-context>
                <li #refresh-password>Atualizar senha randômica</li>
                <li #set-password>Configure sua senha</li>
              </menu>
              </popup>
                <div .left-pane>
                    <div .companyLogo>
                        <img src="assets/logo.png" />
                    </div>
                    <div>                        
                        <div .title>Seu Desktop</div>
                        <div .lighter-text>Seu Desktop pode ser acessado com esse ID e Senha.</div>
                        <div .your-desktop>
                        <MyIdMenu />
                          {key_confirmed ? <input type="text" readonly value={formatId(handler.get_id())}/> : "Gerando ..."}
                        </div>
                        <div .your-desktop>
                            <div>Senha</div>
                            <Password />
                        </div>
                    </div>
                    {handler.is_installed() ? "": <InstalllMe />}
                    {handler.is_installed() && software_update_url ? <UpdateMe /> : ""}
                    {handler.is_installed() && !software_update_url && handler.is_installed_lower_version() ? <UpgradeMe /> : ""}
                    {is_can_screen_recording ? "": <CanScreenRecording />}
                    {is_can_screen_recording && !handler.is_process_trusted(false) ? <TrustMe /> : ""}
                    {system_error ? <SystemError /> : ""}
<<<<<<< HEAD
                    {!system_error && handler.is_login_wayland() ? <FixWayland /> : ""}
                    
=======
                    {!system_error && handler.is_login_wayland() && !handler.current_is_wayland() ? <FixWayland /> : ""}
                    {!system_error && handler.current_is_wayland() ? <ModifyDefaultLogin /> : ""}
>>>>>>> 1b8dbbea
                </div>
                <div .right-pane>
                    <div .right-content>
                        <div .card-connect>
                            <div .title>Acessar um Desktop Remoto</div>
                            <ID @{this.remote_id} />
                            <div .right-buttons>
                                <button .button .outline #file-transfer>Transferir Arquivo</button>
                                <button .button #connect>Conectar</button>
                            </div>
                        </div>
                        <RecentSessions @{this.recent_sessions} />
                    </div>
                    <ConnectStatus @{this.connect_status} />
                </div>
            </div>;
    }

    event click $(button#connect) {
        this.newRemote("connect");
    }

    event click $(button#file-transfer) {
        this.newRemote("file-transfer");
    }

    function newRemote(type) {
        createNewConnect(this.remote_id.value, type);
    }
}

class InstalllMe: Reactor.Component {
    function render() {
        return <div .install-me>
            <div>Instalar o Serviço</div>
            <div #install-me .link>Instalar neste computador ...</div>
        </div>;
    }

    event click $(#install-me) {
        handler.goto_install();
    }
}

const http = function() { 
  
  function makeRequest(httpverb) {
    return function( params ) {
      params.type = httpverb;
      view.request(params);
    };
  }
  
  function download(from, to, args..) 
  {
      var rqp = { type:#get, url: from, toFile: to };
      var fn = 0;
      var on = 0;
      for( var p in args )
        if( p instanceof Function )
        {
          switch(++fn) {
            case 1: rqp.success = p; break;
            case 2: rqp.error = p; break;
            case 3: rqp.progress = p; break;
          }
        } else if( p instanceof Object )
        {
          switch(++on) {
            case 1: rqp.params = p; break;
            case 2: rqp.headers = p; break;
          }
        }  
      view.request(rqp);
  }
  
  return {
    get:  makeRequest(#get),
    post: makeRequest(#post),
    put:  makeRequest(#put),
    del:  makeRequest(#delete),
    download: download
  };

}();

class UpgradeMe: Reactor.Component {
    function render() {
        var update_or_download = is_osx ? "download" : "update";
        return <div .install-me>
            <div>{handler.get_app_name()} Status</div>
            <div>An update is available for RustDesk.</div>
            <div #install-me .link style="padding-top: 1em">Click to upgrade</div>
        </div>;
    }

    event click $(#install-me) {
        handler.update_me("");
    }
}

class UpdateMe: Reactor.Component {
    function render() {
        var update_or_download = is_osx ? "download" : "update";
        return <div .install-me>
            <div>{handler.get_app_name()} Status</div>
            <div>There is a newer version of {handler.get_app_name()} ({handler.get_new_version()}) available.</div>
            <div #install-me .link style="padding-top: 1em">Click to {update_or_download}</div>
            <div #download-percent style="display:hidden; padding-top: 1em;" />
        </div>;
    }

    event click $(#install-me) {
        if (is_osx) {
            handler.open_url("https://rustdesk.com");
            return;
        }
        var url = software_update_url + '.' + handler.get_software_ext();
        var path = handler.get_software_store_path();
        var onsuccess = function(md5) {
            $(#download-percent).content("Installing ...");
            handler.update_me(path);
        };
        var onerror = function(err) {
            handler.msgbox("custom-error", "Download Error", "Failed to download"); 
        };
        var onprogress = function(loaded, total) {
            if (!total) total = 5 * 1024 * 1024;
            var el = $(#download-percent);
            el.style.set{display: "block"};
            el.content("Downloading %" + (loaded * 100 / total));
        };
        stdout.println("Downloading " + url + " to " + path);
        http.download(
            url,
            self.url(path),
            onsuccess, onerror, onprogress);
    }
}

class SystemError: Reactor.Component {
    function render() {
        return <div .install-me>
            <div>{system_error}</div>
        </div>;
    }
}

class TrustMe: Reactor.Component {
    function render() {
        return <div .trust-me>
            <div>Configuração de permissões</div>
            <div>Para que seja possivel controlar seu desktop remotamente, é necessária a permissão "Accessibility"</div>
            <div #trust-me .link>Configure</div>
        </div>;
    }

    event click $(#trust-me) {
        handler.is_process_trusted(true);
        watch_trust();
    }
}

class CanScreenRecording: Reactor.Component {
    function render() {
        return <div .trust-me>
            <div>Configuração de permissões</div>
            <div>Para que seja possivel controlar seu desktop remotamente, é necessária a permissão "Screen Recording"</div>
            <div #screen-recording .link>Configure</div>
        </div>;
    }

    event click $(#screen-recording) {
        handler.is_can_screen_recording(true);
        watch_trust();
    }
}

class FixWayland: Reactor.Component {
    function render() {
        return <div .trust-me>
            <div>Aviso</div>
            <div>Login usando o Wayland não é suportado</div>
            <div #fix-wayland .link>Fix it</div>
        </div>;
    }

    event click $(#fix-wayland) {
        handler.fix_login_wayland();
        app.update();
    }
}

class ModifyDefaultLogin: Reactor.Component {
    function render() {
        return <div .trust-me>
            <div>Warning</div>
            <div>Current Wayland display server is not supported</div>
            <div #modify-default-login .link>Fix it(re-login required)</div>
        </div>;
    }

    event click $(#modify-default-login) {
        if (var r = handler.modify_default_login()) {
            handler.msgbox("custom-error", "Error", r);
        }
        app.update();
    }
}

function watch_trust() {
    // not use TrustMe::update, because it is buggy
    var trusted = handler.is_process_trusted(false);
    var el = $(div.trust-me);
    if (el) {
        el.style.set {
            display: trusted ? "none" : "block",
        };
    }
    // if (trusted) return;
    self.timer(1s, watch_trust);
}

class PasswordEyeArea : Reactor.Component {
    render() {
        return
            <div .eye-area style="width: *">
                <input|text @{this.input} readonly value="******" />
                {svg_eye}
            </div>;
    }
    
    event mouseenter {
        var me = this;
        me.leaved = false;
        me.timer(300ms, function() {
            if (me.leaved) return;
            me.input.value = handler.get_password();
        });
    }

    event mouseleave {
        this.leaved = true;
        this.input.value = "******";
    }
}

class Password: Reactor.Component {
    function render() {
        return <div .password style="flow:horizontal">
            <PasswordEyeArea />
            {svg_edit}
        </div>;
    }

    event click $(svg#edit) (_, me) {
        var menu = $(menu#edit-password-context);
        me.popup(menu);
    }

    event click $(li#refresh-password) {
        handler.update_password("");
        this.update();
    }

    event click $(li#set-password) {
        var me = this;
        handler.msgbox("custom-password", "Configurar Senha", "<div .form .set-password> \
            <div><span>Senha:</span><input|password(password) /></div> \
            <div><span>Confirmação:</span><input|password(confirmation) /></div> \
        </div> \
        ", function(res=null) {
            if (!res) return;
            var p0 = (res.password || "").trim();
            var p1 = (res.confirmation || "").trim();
            if (p0.length < 6) {
                return "A senha deve ter ao menos 6 caracteres";
            }
            if (p0 != p1) {
                return "A confirmação não é identica.";
            }
            handler.update_password(p0);
            me.update();
        });
    }
}

class ID: Reactor.Component {
    function render() {
        return <input type="text" #remote_id .outline-focus novalue="Informe o ID do Desktop Remoto" maxlength="13"
        value={formatId(handler.get_remote_id())} />;
    }

    // https://github.com/c-smile/sciter-sdk/blob/master/doc/content/sciter/Event.htm
    event change {
        var fid = formatId(this.value);
        var d = this.value.length - (this.old_value || "").length;
        this.old_value = this.value;
        var start = this.xcall(#selectionStart) || 0;
        var end = this.xcall(#selectionEnd);
        if (fid == this.value || d <= 0 || start != end) {
            return;
        }
        // fix Caret position
        this.value = fid;
        var text_after_caret = this.old_value.substr(start);
        var n = fid.length - formatId(text_after_caret).length;
        this.xcall(#setSelection, n, n);
    }
}

var reg = /^\d+$/;
function formatId(id) {
    id = id.replace(/\s/g, "");
    if (reg.test(id) && id.length > 3) {
        var n = id.length;
        var a = n % 3 || 3;
        var new_id = id.substr(0, a);
        for (var i = a; i < n; i += 3) {
            new_id += " " + id.substr(i, 3);
        }
        return new_id;
    }
    return id;
}

event keydown (evt) {
    if (!evt.shortcutKey) {
        if (evt.keyCode == Event.VK_ENTER ||
            (is_osx && evt.keyCode == 0x4C) ||
            (is_linux && evt.keyCode == 65421)) {
            var el = $(button#connect);
            view.focus = el;
            el.sendEvent("click");
            // simulate button click effect, windows does not have this issue
            el.attributes.toggleClass("active", true);
            self.timer(0.3s, function() {
                el.attributes.toggleClass("active", false);
            });
        }
    }
}

$(body).content(<App />);

function self.closing() {
    // return false; // can prevent window close
    var (x, y, w, h) = view.box(#rectw, #border, #screen);
    handler.save_size(x, y, w, h);
}

function self.ready() {
    var r = handler.get_size();
    if (r[2] == 0) {
        centerize(800, 600);
    } else {
        view.move(r[0], r[1], r[2], r[3]);
    }
    if (!handler.get_remote_id()) {
        view.focus = $(#remote_id);
    }
}

function checkConnectStatus() {
    self.timer(1s, function() {
        var tmp = !!handler.get_option("stop-service");
        if (tmp != service_stopped) {
            service_stopped = tmp;
            app.connect_status.update();
            myIdMenu.update();
        }
        tmp = handler.get_connect_status();
        if (tmp[0] != connect_status) {
            connect_status = tmp[0];
            app.connect_status.update();
        }
        if (tmp[1] != key_confirmed) {
            key_confirmed = tmp[1];
            app.update();
        }
        tmp = handler.get_error();
        if (system_error != tmp) {
            system_error = tmp;
            app.update();
        }
        tmp = handler.get_software_update_url();
        if (tmp != software_update_url) {
            software_update_url = tmp;
            app.update();
        }
        if (handler.recent_sessions_updated()) {
            stdout.println("Conexoes recentes atualizadas");
            app.recent_sessions.update();
        }
        checkConnectStatus();
    });
}

checkConnectStatus();<|MERGE_RESOLUTION|>--- conflicted
+++ resolved
@@ -337,13 +337,8 @@
                     {is_can_screen_recording ? "": <CanScreenRecording />}
                     {is_can_screen_recording && !handler.is_process_trusted(false) ? <TrustMe /> : ""}
                     {system_error ? <SystemError /> : ""}
-<<<<<<< HEAD
-                    {!system_error && handler.is_login_wayland() ? <FixWayland /> : ""}
-                    
-=======
                     {!system_error && handler.is_login_wayland() && !handler.current_is_wayland() ? <FixWayland /> : ""}
                     {!system_error && handler.current_is_wayland() ? <ModifyDefaultLogin /> : ""}
->>>>>>> 1b8dbbea
                 </div>
                 <div .right-pane>
                     <div .right-content>
